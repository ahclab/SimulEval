# Copyright (c) Facebook, Inc. and its affiliates.
# All rights reserved.
#
# This source code is licensed under the license found in the
# LICENSE file in the root directory of this source tree.

import sys
import logging
from simuleval import options
from simuleval.utils.agent import build_system_args
from simuleval.utils.slurm import submit_slurm_job
from simuleval.utils.arguments import check_argument
from simuleval.utils import EVALUATION_SYSTEM_LIST
from simuleval.evaluator import (
    build_evaluator,
    build_remote_evaluator,
    SentenceLevelEvaluator,
)
from simuleval.agents.service import start_agent_service
from simuleval.agents import GenericAgent


logging.basicConfig(
    format="%(asctime)s | %(levelname)-8s | %(name)-16s | %(message)s",
    datefmt="%Y-%m-%d %H:%M:%S",
    level=logging.INFO,
    stream=sys.stderr,
)

<<<<<<< HEAD
    parser = options.general_parser()
    options.add_agent_args(parser, agent_cls)
    options.add_data_args(parser)
    args, _ = parser.parse_known_args()

    # Data type check
    info = client.corpus_info()
    data_type = info['data_type']
    if data_type != agent_cls.data_type:
        logger.error(
            f"Data type mismatch 'server.data_type {data_type}', '{args.agent_cls}.data_type: {args.agent_cls.data_type}'")
        sys.exit(1)

    # build agents
    agent = agent_cls(args)

    # Decode
    for instance_id in instance_ids:
        states = agent.build_states(args, client, instance_id)
        while not states.finish_hypo():
            action = agent.policy(states)
            if action == READ_ACTION:
                states.update_source()
            elif action == WRITE_ACTION:
                prediction = agent.predict(states)
                states.update_target(prediction)
            else:
                raise SystemExit(f"Undefined action name {action}")
        sent_info = client.get_scores(instance_id)
        result_queue.put(sent_info)
        logger.debug(f"Instance {instance_id} finished, results:\n{json.dumps(sent_info, indent=4)}")


def evaluate(args, client, server_process=None):
    info = client.corpus_info()
    num_sentences = info['num_sentences']
    indices = list(range(num_sentences))
    num_processes = args.num_processes
    manager = Manager()
    result_queue = manager.Queue()
    data_writer = DataWriter(args, result_queue)

    if num_processes > 1:
        if num_processes > num_sentences:
            logger.warn(
                f"Number of processes is larger than number sentences ({num_processes}, {num_sentences})."
                f"Will only use {num_sentences} processes"
            )
            num_processes = num_sentences

        # Multi process, split test set into num_processes pieces
        with Pool(args.num_processes) as p:
            p.map(
                partial(decode, args, client, result_queue),
                split_list_into_chunks(indices, num_processes),
            )
    else:
        decode(args, client, result_queue, indices)

    scores = client.get_scores()
    logger.info("Evaluation results:\n" + json.dumps(scores, indent=4))
    logger.info("Evaluation finished")

    data_writer.write_scores(scores)
    data_writer.kill()

    if server_process is not None:
        server_process.kill()
        logger.info("Shutdown server")
=======

logger = logging.getLogger("simuleval.cli")
>>>>>>> 3ce82491


def main():
    if check_argument("remote_eval"):
        remote_evaluate()
        return

    if check_argument("score_only"):
        scoring()
        return

    if check_argument("slurm"):
        submit_slurm_job()
        return

    system, args = build_system_args()

    if check_argument("standalone"):
        start_agent_service(system)
        return

    # build evaluator
    evaluator = build_evaluator(args)
    # evaluate system
    evaluator(system)


def evaluate(system_class: GenericAgent, config_dict: dict = {}):
    EVALUATION_SYSTEM_LIST.append(system_class)

    if check_argument("slurm", config_dict):
        submit_slurm_job(config_dict)
        return

    system, args = build_system_args(config_dict)

    # build evaluator
    evaluator = build_evaluator(args)
    # evaluate system
    evaluator(system)


def scoring():
    parser = options.general_parser()
    options.add_evaluator_args(parser)
    options.add_scorer_args(parser)
    options.add_dataloader_args(parser)
    args = parser.parse_args()
    evaluator = SentenceLevelEvaluator.from_args(args)
    print(evaluator.results)


def remote_evaluate():
    # build evaluator
    parser = options.general_parser()
    options.add_dataloader_args(parser)
    options.add_evaluator_args(parser)
    options.add_scorer_args(parser)
    args = parser.parse_args()
    evaluator = build_remote_evaluator(args)

    # evaluate system
    evaluator.remote_eval()


if __name__ == "__main__":
    main()<|MERGE_RESOLUTION|>--- conflicted
+++ resolved
@@ -27,80 +27,8 @@
     stream=sys.stderr,
 )
 
-<<<<<<< HEAD
-    parser = options.general_parser()
-    options.add_agent_args(parser, agent_cls)
-    options.add_data_args(parser)
-    args, _ = parser.parse_known_args()
-
-    # Data type check
-    info = client.corpus_info()
-    data_type = info['data_type']
-    if data_type != agent_cls.data_type:
-        logger.error(
-            f"Data type mismatch 'server.data_type {data_type}', '{args.agent_cls}.data_type: {args.agent_cls.data_type}'")
-        sys.exit(1)
-
-    # build agents
-    agent = agent_cls(args)
-
-    # Decode
-    for instance_id in instance_ids:
-        states = agent.build_states(args, client, instance_id)
-        while not states.finish_hypo():
-            action = agent.policy(states)
-            if action == READ_ACTION:
-                states.update_source()
-            elif action == WRITE_ACTION:
-                prediction = agent.predict(states)
-                states.update_target(prediction)
-            else:
-                raise SystemExit(f"Undefined action name {action}")
-        sent_info = client.get_scores(instance_id)
-        result_queue.put(sent_info)
-        logger.debug(f"Instance {instance_id} finished, results:\n{json.dumps(sent_info, indent=4)}")
-
-
-def evaluate(args, client, server_process=None):
-    info = client.corpus_info()
-    num_sentences = info['num_sentences']
-    indices = list(range(num_sentences))
-    num_processes = args.num_processes
-    manager = Manager()
-    result_queue = manager.Queue()
-    data_writer = DataWriter(args, result_queue)
-
-    if num_processes > 1:
-        if num_processes > num_sentences:
-            logger.warn(
-                f"Number of processes is larger than number sentences ({num_processes}, {num_sentences})."
-                f"Will only use {num_sentences} processes"
-            )
-            num_processes = num_sentences
-
-        # Multi process, split test set into num_processes pieces
-        with Pool(args.num_processes) as p:
-            p.map(
-                partial(decode, args, client, result_queue),
-                split_list_into_chunks(indices, num_processes),
-            )
-    else:
-        decode(args, client, result_queue, indices)
-
-    scores = client.get_scores()
-    logger.info("Evaluation results:\n" + json.dumps(scores, indent=4))
-    logger.info("Evaluation finished")
-
-    data_writer.write_scores(scores)
-    data_writer.kill()
-
-    if server_process is not None:
-        server_process.kill()
-        logger.info("Shutdown server")
-=======
 
 logger = logging.getLogger("simuleval.cli")
->>>>>>> 3ce82491
 
 
 def main():

# Copyright (c) Facebook, Inc. and its affiliates.
# All rights reserved.
#
# This source code is licensed under the license found in the
# LICENSE file in the root directory of this source tree.

import pandas
import os
import numbers
from argparse import Namespace
from typing import Dict, Generator, Optional
from .scorers import get_scorer_class
from .scorers.latency_scorer import LatencyScorer
from .scorers.quality_scorer import QualityScorer

from .instance import INSTANCE_TYPE_DICT, LogInstance
import yaml
import logging
import json
from tqdm import tqdm
from pathlib import Path
from simuleval.data.dataloader import GenericDataloader, build_dataloader


logger = logging.getLogger("simuleval.sentence_level_evaluator")


class SentenceLevelEvaluator(object):
    """
    Sentence Level evaluator. It iterates over sentence pairs and run evaluation.


    .. code-block:: python

        for instance in self.maybe_tqdm(self.instances.values()):
            agent.reset()
            while not instance.finish_prediction:
                input_segment = instance.send_source(self.source_segment_size)
                output_segment = agent.pushpop(input_segment)
                instance.receive_prediction(output_segment)


    Attributes:
        instances: collections of sentence pairs. Instances also keep track of delays.
        latency_scorers (List[~simuleval.scorers.latency_scorer.LatencyScorer]): Scorers for latency evaluation.
        quality_scorers (List[~simuleval.scorers.latency_scorer.QualityScorer]): Scorers for quality evaluation.
        output: output directory

    Evaluator related command line arguments:

    .. argparse::
        :ref: simuleval.options.add_evaluator_args
        :passparser:
        :prog:
    """

    def __init__(
        self,
        dataloader: Optional[GenericDataloader],
        quality_scorers: Dict[str, QualityScorer],
        latency_scorers: Dict[str, LatencyScorer],
        args: Namespace,
    ) -> None:
        self.dataloader = dataloader
        self.quality_scorers = quality_scorers
        self.latency_scorers = latency_scorers
        self.instances = {}

        self.args = args
        self.output = Path(args.output) if args.output else None
        self.score_only = args.score_only
        self.source_segment_size = getattr(args, "source_segment_size", 1)
        self.source_type = getattr(args, "source_type", None)
        self.target_type = getattr(args, "target_type", None)

        if (
            self.source_type is None
            and self.target_type is None
            and self.output is not None
        ):
            with open(self.output / "config.yaml") as f:
                configs = yaml.safe_load(f)
                self.source_type = configs["source_type"]
                self.target_type = configs["target_type"]

        assert self.source_type
        assert self.target_type

        if self.output is not None:
            os.makedirs(self.output, exist_ok=True)
            with open(self.output / "config.yaml", "w") as f:
                yaml.dump(
                    {"source_type": self.source_type, "target_type": self.source_type},
                    f,
                    default_flow_style=False,
                )

        self.instance_class = INSTANCE_TYPE_DICT[
            f"{self.source_type}-{self.target_type}"
        ]
        self.start_index = getattr(args, "start_index", 0)
        self.end_index = getattr(args, "end_index", -1)

        if not self.score_only:
            if self.output:
                if (
                    self.args.continue_unfinished
                    and (self.output / "instances.log").exists()
                ):
                    with open(self.output / "instances.log", "r") as f:
                        line = None
                        for line in f:  # noqa
                            pass
                        if line is not None:
                            last_info = json.loads(line.strip())
                            self.start_index = last_info["index"] + 1
                else:
                    self.output.mkdir(exist_ok=True, parents=True)
                    open(self.output / "instances.log", "w").close()
            if self.end_index < 0:
                assert self.dataloader is not None
                self.end_index = len(self.dataloader)

        self.build_instances()

        if not self.args.no_progress_bar:
            self.instance_iterator = tqdm(
                self.instances.values(),
                initial=self.start_index,
                total=len(self.instances.values()),
            )
        else:
            self.instance_iterator = self.instances.values()

    def write_log(self, instance):
        if self.output is not None:
            with open(self.output / "instances.log", "a") as f:
                f.write(json.dumps(instance.summarize()) + "\n")

    def build_instances(self):
        if self.score_only:
            self.build_instances_from_log()
        else:
            self.build_instances_from_dataloader()

    def build_instances_from_log(self):
        self.instances = {}
        if self.output is not None:
            with open(self.output / "instances.log", "r") as f:
                for line in f:
                    instance = LogInstance(line.strip())
                    self.instances[instance.index] = instance

    def build_instances_from_dataloader(self):
        for i in self.get_indices():
            self.instances[i] = self.instance_class(i, self.dataloader, self.args)

    def __len__(self) -> int:
        return self.end_index - self.start_index

    def get_indices(self) -> Generator:
        if self.end_index < 0:
            self.end_index = max(self.instances.keys()) + 1

        if self.start_index > self.end_index:
            return []

        for index in range(self.start_index, self.end_index):
            yield index

    @property
    def quality(self) -> Dict[str, float]:
        return {
            name: scorer(self.instances)
            for name, scorer in self.quality_scorers.items()
        }

    @property
    def latency(self) -> Dict[str, float]:
        return {
            name: scorer(self.instances)
            for name, scorer in self.latency_scorers.items()
        }

    @property
    def results(self):
        scores = {**self.quality, **self.latency}
        new_scores = {}
        for name, value in scores.items():
            if isinstance(value, numbers.Number):
                value = round(value, 3)
            new_scores[name] = [value]

        df = pandas.DataFrame(new_scores)
        return df

    def dump_results(self) -> None:
        results = self.results
        if self.output:
            results.to_csv(self.output / "scores.tsv", sep="\t", index=False)

        logger.info("Results:")
        print(results.to_string(index=False))

    def __call__(self, system):
        for instance in self.instance_iterator:
            system.reset()
            while not instance.finish_prediction:
                input_segment = instance.send_source(self.source_segment_size)
                output_segment = system.pushpop(input_segment)
                instance.receive_prediction(output_segment)
<<<<<<< HEAD
            self.write_log(instance)
=======
            if not self.score_only:
                self.write_log(instance)
>>>>>>> 3c19e1c5

        self.dump_results()

    @classmethod
    def from_args(cls, args):
        if not args.score_only:
            dataloader = build_dataloader(args)
        else:
            dataloader = None

        latency_scorers = {}
        use_ref_len = not args.no_use_ref_len
        for name in args.latency_metrics:
<<<<<<< HEAD
            latency_scorers[name] = get_scorer_class("latency", name).from_args(args)
=======
            latency_scorers[name] = get_scorer_class("latency", name)(
                use_ref_len=use_ref_len
            )
>>>>>>> 3c19e1c5
            if args.computation_aware:
                latency_scorers[name + "_CA"] = get_scorer_class("latency", name)(
                    computation_aware=True, use_ref_len=use_ref_len
                )

        quality_scorers = {}
        for name in args.quality_metrics:
            quality_scorers[name] = get_scorer_class("quality", name).from_args(args)

        return cls(dataloader, quality_scorers, latency_scorers, args)<|MERGE_RESOLUTION|>--- conflicted
+++ resolved
@@ -209,12 +209,8 @@
                 input_segment = instance.send_source(self.source_segment_size)
                 output_segment = system.pushpop(input_segment)
                 instance.receive_prediction(output_segment)
-<<<<<<< HEAD
-            self.write_log(instance)
-=======
             if not self.score_only:
                 self.write_log(instance)
->>>>>>> 3c19e1c5
 
         self.dump_results()
 
@@ -228,13 +224,7 @@
         latency_scorers = {}
         use_ref_len = not args.no_use_ref_len
         for name in args.latency_metrics:
-<<<<<<< HEAD
             latency_scorers[name] = get_scorer_class("latency", name).from_args(args)
-=======
-            latency_scorers[name] = get_scorer_class("latency", name)(
-                use_ref_len=use_ref_len
-            )
->>>>>>> 3c19e1c5
             if args.computation_aware:
                 latency_scorers[name + "_CA"] = get_scorer_class("latency", name)(
                     computation_aware=True, use_ref_len=use_ref_len
